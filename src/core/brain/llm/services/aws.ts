import {
	BedrockRuntimeClient,
	BedrockRuntimeClientConfig,
	InvokeModelCommand,
} from '@aws-sdk/client-bedrock-runtime';
import { ILLMService, LLMServiceConfig } from './types.js';
import { AwsConfig } from '../config.js';
import { MCPManager } from '../../../mcp/manager.js';
import { ContextManager } from '../messages/manager.js';
import { UnifiedToolManager, CombinedToolSet } from '../../tools/unified-tool-manager.js';
import { ImageData } from '../messages/types.js';
import { ToolSet } from '../../../mcp/types.js';
import { logger } from '../../../logger/index.js';
import { formatToolResult } from '../utils/tool-result-formatter.js';
import { TextDecoder } from 'util';
import {
	BedrockAnthropicMessageFormatter,
	BedrockLlamaMessageFormatter,
	BedrockTitanMessageFormatter,
	BedrockDeepSeekMessageFormatter,
	BedrockAI21MessageFormatter,
} from '../messages/formatters/aws.js';

// Complete AWS Bedrock model families (2025)
enum ModelFamily {
	ANTHROPIC = 'anthropic',
	META_LLAMA = 'meta',
	AMAZON_TITAN = 'amazon.titan',
	AMAZON_NOVA = 'amazon.nova',
	AI21_LABS = 'ai21',
	COHERE = 'cohere',
	DEEPSEEK = 'deepseek',
	LUMA_AI = 'luma',
	MISTRAL_AI = 'mistral',
	STABILITY_AI = 'stability',
	TWELVELABS = 'twelvelabs',
	WRITER = 'writer',
}

export class AwsService implements ILLMService {
	private client: BedrockRuntimeClient;
	private model: string;
	private mcpManager: MCPManager;
	private unifiedToolManager: UnifiedToolManager | undefined;
	private contextManager: ContextManager;
	private maxIterations: number;
	private modelFamily: ModelFamily;
	private inferenceProfileArn: string | undefined;
	private formatter: any; // Should be IMessageFormatter, but use any for now if needed

	constructor(
		model: string,
		mcpManager: MCPManager,
		contextManager: ContextManager,
		unifiedToolManager?: UnifiedToolManager,
		maxIterations = 10,
		awsConfig?: AwsConfig
	) {
		this.model = model;
		this.mcpManager = mcpManager;
		this.unifiedToolManager = unifiedToolManager;
		this.contextManager = contextManager;
		this.maxIterations = maxIterations;
		this.modelFamily = this.detectModelFamily(model);
		this.inferenceProfileArn =
			awsConfig?.inferenceProfileArn || process.env.AWS_BEDROCK_INFERENCE_PROFILE_ARN;

		switch (this.modelFamily) {
			case ModelFamily.ANTHROPIC:
				this.formatter = new BedrockAnthropicMessageFormatter();
				break;
			case ModelFamily.META_LLAMA:
				this.formatter = new BedrockLlamaMessageFormatter();
				break;
			case ModelFamily.AMAZON_TITAN:
				this.formatter = new BedrockTitanMessageFormatter();
				break;
			case ModelFamily.DEEPSEEK:
				this.formatter = new BedrockDeepSeekMessageFormatter();
				break;
			case ModelFamily.AI21_LABS:
				this.formatter = new BedrockAI21MessageFormatter();
				break;
			default:
				this.formatter = new BedrockAnthropicMessageFormatter();
		}

		const clientConfig: BedrockRuntimeClientConfig = {
			region: awsConfig?.region || process.env.AWS_DEFAULT_REGION || 'us-east-1',
		};

		// Handle credentials from config or environment
		const accessKeyId = awsConfig?.accessKeyId || process.env.AWS_ACCESS_KEY_ID;
		const secretAccessKey = awsConfig?.secretAccessKey || process.env.AWS_SECRET_ACCESS_KEY;
		const sessionToken = awsConfig?.sessionToken || process.env.AWS_SESSION_TOKEN;

		if (accessKeyId && secretAccessKey) {
			const credentials: any = {
				accessKeyId,
				secretAccessKey,
			};
			if (sessionToken) {
				credentials.sessionToken = sessionToken;
			}
			clientConfig.credentials = credentials;
		}

		this.client = new BedrockRuntimeClient(clientConfig);

		logger.info(
			`AWS Bedrock service initialized with model: ${model} (family: ${this.modelFamily}) in region: ${clientConfig.region}`
		);
	}

	private detectModelFamily(modelId: string): ModelFamily {
		const id = modelId.toLowerCase();

		logger.info(`Detecting model family for: ${id}`);

		if (id.startsWith('anthropic.') || id.startsWith('us.anthropic.')) {
			logger.info(`Detected ANTHROPIC model family`);
			return ModelFamily.ANTHROPIC;
		}
		if (id.startsWith('meta.') || id.startsWith('us.meta.')) {
			logger.info(`Detected META_LLAMA model family`);
			return ModelFamily.META_LLAMA;
		}
		if (id.startsWith('amazon.titan')) {
			logger.debug(`Detected AMAZON_TITAN model family`);
			return ModelFamily.AMAZON_TITAN;
		}
		if (id.startsWith('amazon.nova')) {
			logger.debug(`Detected AMAZON_NOVA model family`);
			return ModelFamily.AMAZON_NOVA;
		}
		if (id.startsWith('ai21.') || id.startsWith('us.ai21.')) {
			logger.debug(`Detected AI21_LABS model family`);
			return ModelFamily.AI21_LABS;
		}
		if (id.startsWith('cohere.') || id.startsWith('us.cohere.')) {
			logger.debug(`Detected COHERE model family`);
			return ModelFamily.COHERE;
		}
		if (id.startsWith('deepseek') || id.startsWith('us.deepseek')) {
			logger.debug(`Detected DEEPSEEK model family`);
			return ModelFamily.DEEPSEEK;
		}
		if (id.startsWith('luma.')) {
			logger.debug(`Detected LUMA_AI model family`);
			return ModelFamily.LUMA_AI;
		}
		if (id.startsWith('mistral.') || id.startsWith('us.mistral.')) {
			logger.debug(`Detected MISTRAL_AI model family`);
			return ModelFamily.MISTRAL_AI;
		}
		if (id.startsWith('stability.')) {
			logger.debug(`Detected STABILITY_AI model family`);
			return ModelFamily.STABILITY_AI;
		}
		if (id.startsWith('twelvelabs.')) {
			logger.debug(`Detected TWELVELABS model family`);
			return ModelFamily.TWELVELABS;
		}
		if (id.startsWith('writer.')) {
			logger.debug(`Detected WRITER model family`);
			return ModelFamily.WRITER;
		}

		// Default to Anthropic for backward compatibility
		logger.warn(`Unknown model family for ${modelId}, defaulting to Anthropic format`);
		return ModelFamily.ANTHROPIC;
	}

	async generate(userInput: string, imageData?: ImageData): Promise<string> {
		logger.info(`AWS generate called with userInput: ${userInput.substring(0, 100)}...`);
		await this.contextManager.addUserMessage(userInput, imageData);
		logger.info('User message added to context');

		// Get formatted tools
		let formattedTools: any[];
		if (this.unifiedToolManager) {
			logger.info('Getting tools from unified tool manager');
			formattedTools = await this.unifiedToolManager.getToolsForProvider('aws');
		} else {
			logger.info('Getting tools from MCP manager');
			const rawTools = await this.mcpManager.getAllTools();
			formattedTools = this.formatToolsForBedrock(rawTools);
		}

		logger.info(`Got ${formattedTools.length} formatted tools`);
		logger.silly(`Formatted tools: ${JSON.stringify(formattedTools, null, 2)}`);

		let iterationCount = 0;
		try {
			logger.info('Starting generation loop');
			while (iterationCount < this.maxIterations) {
				iterationCount++;
				logger.info(`Generation iteration ${iterationCount}`);

				logger.info('Calling getAIResponse');
				const response = await this.getAIResponse(formattedTools);
				logger.info('Got AI response, parsing...');

				// Parse response based on model family
				const { textContent, toolCalls } = this.parseResponse(response);
				logger.info(
					`Parsed response - textContent length: ${textContent?.length || 0}, toolCalls: ${toolCalls.length}`
				);

				if (toolCalls.length === 0) {
					// No tool calls, return the text content
					logger.info('No tool calls, adding assistant message and returning');
					await this.contextManager.addAssistantMessage(textContent);
					logger.info('Assistant message added, returning response');
					return textContent;
				}

				// Log thinking steps if there's text content before tool calls
				if (textContent && textContent.trim()) {
					logger.info(`💭 ${textContent.trim()}`);
				}

				await this.contextManager.addAssistantMessage(textContent, toolCalls);

				// Handle tool calls for supported model families
				if (toolCalls.length > 0) {
					for (const toolCall of toolCalls) {
						logger.debug(`Tool call initiated: ${JSON.stringify(toolCall, null, 2)}`);
						logger.info(`🔧 Using tool: ${toolCall.function.name}`);

						const toolName = toolCall.function.name;
						const args = JSON.parse(toolCall.function.arguments);

						try {
							let toolResult: string;
							if (this.unifiedToolManager) {
								toolResult = await this.unifiedToolManager.executeTool(toolName, args);
							} else {
								const toolExecutionResult = await this.mcpManager.executeTool(toolName, args);
								toolResult = toolExecutionResult.content;
							}

							const formattedResult = formatToolResult(toolName, toolResult);
							await this.contextManager.addToolResult(toolCall.id, toolName, formattedResult);
							logger.debug(`Tool result: ${formattedResult}`);
						} catch (error) {
							const errorMessage = `Tool execution failed: ${error instanceof Error ? error.message : 'Unknown error'}`;
							await this.contextManager.addToolResult(toolCall.id, toolName, errorMessage);
							logger.error(`Tool execution error: ${errorMessage}`);
						}
					}
				}
			}

			throw new Error(`Maximum iterations (${this.maxIterations}) reached without completion`);
		} catch (error) {
			logger.error('AWS Bedrock generation error:', error);
			logger.error('Error details:', {
				message: error instanceof Error ? error.message : String(error),
				stack: error instanceof Error ? error.stack : undefined,
				iterationCount,
				modelFamily: this.modelFamily,
				model: this.model,
			});
			throw error;
		}
	}

	async directGenerate(userInput: string, systemPrompt?: string): Promise<string> {
		let messages;
		if (this.modelFamily === ModelFamily.ANTHROPIC) {
			messages = await this.contextManager.getAllFormattedMessages(false);
			if (!messages || messages.length === 0) {
				messages = [
					{
						role: 'user',
						content: [{ type: 'text', text: userInput }],
					},
				];
			}
		} else {
			messages = await this.contextManager.getAllFormattedMessages();
		}

		let request: any;

		const formattedMessage = this.formatter.format(messages[0], systemPrompt)[0];
		if (this.modelFamily === ModelFamily.ANTHROPIC) {
			request = {
				messages: [formattedMessage],
				anthropic_version: 'bedrock-2023-05-31',
				max_tokens: 4096,
				temperature: 0.7,
				...(systemPrompt ? { system: systemPrompt } : {}),
			};
		} else {
			request = formattedMessage;
		}

		const commandParams: any = {
			modelId: this.model,
			contentType: 'application/json',
			accept: 'application/json',
			body: JSON.stringify(request),
		};
		if (this.inferenceProfileArn) {
			commandParams.inferenceConfig = { profileId: this.inferenceProfileArn };
		}
		const command = new InvokeModelCommand(commandParams);

		const response = (await this.client.send(command)) as any;
		const responseBody = JSON.parse(new TextDecoder().decode(response.body)) as any; // BedrockResponse type removed

		const { textContent } = this.parseResponse(responseBody);
		return textContent;
	}

	async getAllTools(): Promise<ToolSet> {
		if (this.unifiedToolManager) {
			const combinedTools: CombinedToolSet = await this.unifiedToolManager.getAllTools();
			// Convert CombinedToolSet to ToolSet format
			const toolSet: ToolSet = {};
			for (const [toolName, toolInfo] of Object.entries(combinedTools)) {
				toolSet[toolName] = {
					description: toolInfo.description,
					parameters: toolInfo.parameters,
				};
			}
			return toolSet;
		}
		return this.mcpManager.getAllTools();
	}

	getConfig(): LLMServiceConfig {
		return {
			provider: 'aws',
			model: this.model,
		};
	}

	private async getAIResponse(formattedTools: any[]): Promise<any> {
		// BedrockResponse type removed
		logger.info('Getting formatted messages from context manager');
		let messages;
		if (this.modelFamily === ModelFamily.ANTHROPIC) {
			messages = await this.contextManager.getAllFormattedMessages(false);
		} else {
			messages = await this.contextManager.getAllFormattedMessages();
		}
		logger.info(`Got ${messages.length} messages from context`);

		logger.info('Getting system prompt from context manager');
		const systemPrompt = await this.contextManager.getSystemPrompt();
		logger.info(`Got system prompt: ${systemPrompt ? 'yes' : 'no'}`);

		logger.info(`Building request for model family: ${this.modelFamily}`);
		let request: any;

		if (this.modelFamily === ModelFamily.ANTHROPIC) {
			const formattedMessages = messages.map(
				(msg: any) => this.formatter.format(msg, systemPrompt)[0]
			);
			request = {
				messages: formattedMessages,
				anthropic_version: 'bedrock-2023-05-31',
				max_tokens: 4096,
				temperature: 0.7,
				...(systemPrompt ? { system: systemPrompt } : {}),
			};
			if (formattedTools && formattedTools.length > 0) {
				request.tools = formattedTools;
				// Use 'auto' tool choice to let the model decide when to use tools
				// This prevents over-eager tool calling for simple questions
				request.tool_choice = { type: 'auto' };
			}
		} else {
			request = this.formatter.format(messages[0], systemPrompt)[0];
		}

		logger.info('Creating InvokeModelCommand');
		const commandParams: any = {
			modelId: this.model,
			contentType: 'application/json',
			accept: 'application/json',
			body: JSON.stringify(request),
		};
		if (this.inferenceProfileArn) {
			commandParams.inferenceConfig = { profileId: this.inferenceProfileArn };
		}
		const command = new InvokeModelCommand(commandParams);

		logger.info('Sending command to Bedrock client');
		const response = (await this.client.send(command)) as any;
		logger.info('Got response from Bedrock, parsing...');

		const parsedResponse = JSON.parse(new TextDecoder().decode(response.body)) as any; // BedrockResponse type removed
		logger.info('Response parsed successfully');
		return parsedResponse;
	}

	private parseResponse(response: any): { textContent: string; toolCalls: any[] } {
		// BedrockResponse type removed
		switch (this.modelFamily) {
			case ModelFamily.ANTHROPIC:
				return this.parseAnthropicResponse(response);
			case ModelFamily.META_LLAMA:
				return this.parseLlamaResponse(response);
			case ModelFamily.AMAZON_TITAN:
				return this.parseTitanResponse(response);
			case ModelFamily.AI21_LABS:
				return this.parseAI21Response(response);
			case ModelFamily.DEEPSEEK:
				return this.parseDeepSeekResponse(response);
			default:
				// Fallback to Anthropic parsing
				return this.parseAnthropicResponse(response);
		}
	}

<<<<<<< HEAD
	private parseAnthropicResponse(response: any): { textContent: string; toolCalls: any[] } { // BedrockResponse type removed
		const toolUseBlocks = response.content.filter((block: any) => block.type === 'tool_use');
=======
	private parseAnthropicResponse(response: any): { textContent: string; toolCalls: any[] } {
		// BedrockResponse type removed
		const toolUseBlocks = response.content.filter(block => block.type === 'tool_use');
>>>>>>> f592f54e
		const textContent = response.content
			.filter((block: any) => block.type === 'text')
			.map((block: any) => block.text)
			.join('');

		const toolCalls = toolUseBlocks.map((block: any) => ({
			id: block.id!,
			type: 'function' as const,
			function: {
				name: block.name!,
				arguments: JSON.stringify(block.input),
			},
		}));

		return { textContent, toolCalls };
	}

	private parseLlamaResponse(response: any): { textContent: string; toolCalls: any[] } {
		// BedrockResponse type removed
		return {
			textContent: response.generation,
			toolCalls: [], // Llama models don't support tool calling
		};
	}

	private parseTitanResponse(response: any): { textContent: string; toolCalls: any[] } {
		// BedrockResponse type removed
		const textContent = response.results.map((result: any) => result.outputText).join('');
		return {
			textContent,
			toolCalls: [], // Titan models don't support tool calling
		};
	}

	private parseAI21Response(response: any): { textContent: string; toolCalls: any[] } {
		// BedrockResponse type removed
		const textContent = response.choices.map((choice: any) => choice.message.content).join('');
		return {
			textContent,
			toolCalls: [], // AI21 models don't support tool calling in this implementation
		};
	}

	private parseDeepSeekResponse(response: any): { textContent: string; toolCalls: any[] } {
		// BedrockResponse type removed
		const textContent = response.choices.map((choice: any) => choice.text).join('');
		return {
			textContent,
			toolCalls: [], // DeepSeek models don't support tool calling
		};
	}

	private formatToolsForBedrock(rawTools: ToolSet): any[] {
		if (!rawTools || typeof rawTools !== 'object') return [];
		return Object.entries(rawTools).map(([toolName, tool]) => ({
			name: toolName,
			description: tool.description,
			input_schema: tool.parameters,
		}));
	}
}<|MERGE_RESOLUTION|>--- conflicted
+++ resolved
@@ -417,14 +417,8 @@
 		}
 	}
 
-<<<<<<< HEAD
 	private parseAnthropicResponse(response: any): { textContent: string; toolCalls: any[] } { // BedrockResponse type removed
 		const toolUseBlocks = response.content.filter((block: any) => block.type === 'tool_use');
-=======
-	private parseAnthropicResponse(response: any): { textContent: string; toolCalls: any[] } {
-		// BedrockResponse type removed
-		const toolUseBlocks = response.content.filter(block => block.type === 'tool_use');
->>>>>>> f592f54e
 		const textContent = response.content
 			.filter((block: any) => block.type === 'text')
 			.map((block: any) => block.text)
